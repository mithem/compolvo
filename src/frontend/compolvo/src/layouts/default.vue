<template>
  <v-app>
    <Navbar/>
    <v-main>
      <router-view/>
    </v-main>
<<<<<<< HEAD
    <AppFooter/>
=======
>>>>>>> 5e4a07e7
  </v-app>
</template>

<script lang="ts" setup>

</script>

<style>
/* Global styles */
body, #app, .v-application {
  background-color: #E0E0E0; /* Light grey background; change hex as needed */
}
</style>
<style src="@/styles/global.scss"></style><|MERGE_RESOLUTION|>--- conflicted
+++ resolved
@@ -4,10 +4,7 @@
     <v-main>
       <router-view/>
     </v-main>
-<<<<<<< HEAD
     <AppFooter/>
-=======
->>>>>>> 5e4a07e7
   </v-app>
 </template>
 
