--- conflicted
+++ resolved
@@ -22,13 +22,10 @@
         colors: {
           link: "#0d5aa7",
           "on-link": "#3288de",
-<<<<<<< HEAD
           "background-secondary": "#e1e1e1",
           "text-background-secondary": "#f4f4f4",
           "text-secondary": "#707070",
-=======
           "second-layer-card-background": "#ffffff"
->>>>>>> 75a41c3d
         }
       },
       dark: {
@@ -36,13 +33,10 @@
         colors: {
           link: "#3988DE",
           "on-link": "#50B3FA",
-<<<<<<< HEAD
           "background-secondary": "rgb(27, 30, 31)",
           "text-secondary": "#555",
           "text-background-secondary": "#333333",
-=======
           "second-layer-card-background": "#333333"
->>>>>>> 75a41c3d
         }
       }
     }
